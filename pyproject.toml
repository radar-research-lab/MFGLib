[tool.poetry]
name = "mfglib"
version = "0.1.1"
description = "A Library for Mean-Field Games"
authors = [
    "Xin Guo <xinguo@berkeley.edu>",
    "Anran Hu <anranhu0107@gmail.com>",
    "Matteo Santamaria <matteosantamaria@berkely.edu>",
    "Mahan Tajrobehkar <mahan_tajrobehkar@berkeley.edu>",  
    "Junzi Zhang <saslascroyale@gmail.com>",
]
readme = "README.md"
license = "MIT"
documentation = "https://mfglib.readthedocs.io/en/latest/"

[tool.poetry.dependencies]
<<<<<<< HEAD
python = "^3.8"
# torch = "^2.0.0"
=======
python = "^3.9"
torch = "^2.0.0"
numpy = "~1"
>>>>>>> f659c262
optuna = "^3.1.0"
osqp = "^0.6.3"
numpy = ">=1.18.5,<1.26.0"
matplotlib = "^3.7.0" # seems that 3.9.1 installs numpy 1.26 which has many issues like MKL warning and incompatible with scipy and osqp

[tool.poetry.group.dev.dependencies]
isort = "5.13.2"
black = "24.10.0"
mypy = "1.13.0"
ruff = "0.7.4"
pytest = "8.3.3"
coveralls = "3.3.1"

[tool.poetry.group.docs]
optional = true

[tool.poetry.group.docs.dependencies]
sphinx = "7.4.7"
sphinx-autobuild = "2021.3.14"
sphinxcontrib-bibtex = "2.5.0"
setuptools = "*"  # <-- required for sphinxcontrib-bibtex
matplotlib = "3.7.1"
jupyter_sphinx = "0.5.3"

[tool.isort]
profile = "black"

[tool.ruff.lint]
select = ["D"]
ignore = ["D100", "D101", "D102", "D104"]
# We don't enforce docstrings in test functions
per-file-ignores = {"tests/test_*.py" = ["D103"]}

[tool.ruff.lint.pydocstyle]
convention = "numpy"

[tool.mypy]
files = ["mfglib", "tests"]
show_error_codes = true
strict = true

[tool.pytest.ini_options]
testpaths = ["tests"]
filterwarnings = "error"

[build-system]
requires = ["poetry-core"]
build-backend = "poetry.core.masonry.api"<|MERGE_RESOLUTION|>--- conflicted
+++ resolved
@@ -14,18 +14,12 @@
 documentation = "https://mfglib.readthedocs.io/en/latest/"
 
 [tool.poetry.dependencies]
-<<<<<<< HEAD
-python = "^3.8"
-# torch = "^2.0.0"
-=======
 python = "^3.9"
 torch = "^2.0.0"
 numpy = "~1"
->>>>>>> f659c262
 optuna = "^3.1.0"
 osqp = "^0.6.3"
-numpy = ">=1.18.5,<1.26.0"
-matplotlib = "^3.7.0" # seems that 3.9.1 installs numpy 1.26 which has many issues like MKL warning and incompatible with scipy and osqp
+matplotlib = "^3.7.0"
 
 [tool.poetry.group.dev.dependencies]
 isort = "5.13.2"
